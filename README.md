--- conflicted
+++ resolved
@@ -195,18 +195,11 @@
 
 ## Documentation
 
-<<<<<<< HEAD
 - [Installation Guide](INSTALL.md)
-- [Usage Guide](docs/usage.md)
-- [Configuration Reference](docs/configuration.md)
-- [Safety Guidelines](docs/safety.md)
-- [Contributing Guidelines](CONTRIBUTING.md)
-=======
-- [Installation Guide](docs/INSTALLATION.md)
 - [Usage Guide](docs/USAGE.md)
 - [Configuration Reference](docs/CONFIGURATION.md)
 - [Safety Guidelines](docs/SAFETY.md)
->>>>>>> 64b468b6
+- [Contributing Guidelines](CONTRIBUTING.md)
 
 ## Examples
 
@@ -265,7 +258,7 @@
 
 For issues, questions, or contributions:
 - Check [INSTALL.md](INSTALL.md) for installation problems  
-- Review [docs/safety.md](docs/safety.md) for safety guidelines
+- Review [docs/safety.md](docs/SAFETY.md) for safety guidelines
 - Search existing GitHub issues
 - Create a new issue with detailed information
 
